--- conflicted
+++ resolved
@@ -134,7 +134,6 @@
 
   deriving Show
 
-<<<<<<< HEAD
 data APattern where
   APVar   :: Type -> Name ATerm -> APattern
   APWild  :: Type -> APattern
@@ -150,12 +149,9 @@
   APArith :: Type -> PArithOp -> APattern -> APattern -> APattern
   deriving Show
 
-derive [''ATerm, ''AGuards, ''AGuard, ''APattern]
-=======
 type AProperty = Bind [(Name ATerm, Type)] ATerm
 
-derive [''ATerm, ''AGuards, ''AGuard]
->>>>>>> 8725f51a
+derive [''ATerm, ''AGuards, ''AGuard, ''APattern]
 
 instance Alpha ATerm
 instance Alpha AGuards
